#ifndef CACHE_H
#define CACHE_H

#include <array>
#include <bitset>
#include <cassert>
#include <deque>
#include <functional>
#include <list>
#include <string>
#include <vector>

#include "champsim.h"
#include "champsim_constants.h"
#include "channel.h"
#include "memory_class.h"
#include "operable.h"

struct cache_stats {
  std::string name;
  // prefetch stats
  uint64_t pf_requested = 0;
  uint64_t pf_issued = 0;
  uint64_t pf_useful = 0;
  uint64_t pf_useless = 0;
  uint64_t pf_fill = 0;

  std::array<std::array<uint64_t, NUM_CPUS>, NUM_TYPES> hits = {};
  std::array<std::array<uint64_t, NUM_CPUS>, NUM_TYPES> misses = {};

  uint64_t total_miss_latency = 0;
};

class CACHE : public champsim::operable, public MemoryRequestConsumer, public MemoryRequestProducer
{
  enum [[deprecated(
      "Prefetchers may not specify arbitrary fill levels. Use CACHE::prefetch_line(pf_addr, fill_this_level, prefetch_metadata) instead.")]] FILL_LEVEL{
      FILL_L1 = 1, FILL_L2 = 2, FILL_LLC = 4, FILL_DRC = 8, FILL_DRAM = 16};

  bool try_hit(const PACKET& handle_pkt);
  bool handle_fill(const PACKET& fill_mshr);
  bool handle_miss(const PACKET& handle_pkt);
<<<<<<< HEAD
  void finish_packet(const PACKET& packet);
=======
  bool handle_write(const PACKET& handle_pkt);
>>>>>>> fa2c1b1b

  struct BLOCK {
    bool valid = false;
    bool prefetch = false;
    bool dirty = false;

    uint64_t address = 0;
    uint64_t v_address = 0;
    uint64_t data = 0;

    uint32_t pf_metadata = 0;
  };
  using set_type = std::vector<BLOCK>;

  std::pair<set_type::iterator, set_type::iterator> get_set_span(uint64_t address);
  std::pair<set_type::const_iterator, set_type::const_iterator> get_set_span(uint64_t address) const;
  std::size_t get_set_index(uint64_t address) const;

public:
  uint32_t cpu = 0;
  const std::string NAME;
  const uint32_t NUM_SET, NUM_WAY, MSHR_SIZE;
  const uint32_t FILL_LATENCY;
  const unsigned OFFSET_BITS;
  set_type block{NUM_SET * NUM_WAY};
  const long int MAX_TAG, MAX_FILL;
  const bool prefetch_as_load;
  const bool match_offset_bits;
  const bool virtual_prefetch;
  bool ever_seen_data = false;
  const unsigned pref_activate_mask = (1 << static_cast<int>(LOAD)) | (1 << static_cast<int>(PREFETCH));

  using stats_type = cache_stats;

  std::vector<stats_type> sim_stats{}, roi_stats{};

  champsim::NonTranslatingQueues& queues;
  std::deque<PACKET> MSHR;
  std::deque<PACKET> inflight_writes;

  // functions
  bool add_rq(const PACKET& packet) override final;
  bool add_wq(const PACKET& packet) override final;
  bool add_pq(const PACKET& packet) override final;
  bool add_ptwq(const PACKET& packet) override final;

  void operate() override final;

  void initialize() override final;
  void begin_phase() override final;
  void end_phase(unsigned cpu) override final;

  std::size_t get_occupancy(uint8_t queue_type, uint64_t address) override final;
  std::size_t get_size(uint8_t queue_type, uint64_t address) override final;

  [[deprecated("Use get_set_index() instead.")]] uint64_t get_set(uint64_t address) const;
  [[deprecated("This function should not be used to access the blocks directly.")]] uint64_t get_way(uint64_t address, uint64_t set) const;

  uint64_t invalidate_entry(uint64_t inval_addr);
  int prefetch_line(uint64_t pf_addr, bool fill_this_level, uint32_t prefetch_metadata);

  [[deprecated("Use CACHE::prefetch_line(pf_addr, fill_this_level, prefetch_metadata) instead.")]] int
  prefetch_line(uint64_t ip, uint64_t base_addr, uint64_t pf_addr, bool fill_this_level, uint32_t prefetch_metadata);

  bool should_activate_prefetcher(const PACKET& pkt) const;

  void print_deadlock() override;

#include "cache_modules.inc"

  const std::bitset<NUM_REPLACEMENT_MODULES> repl_type;
  const std::bitset<NUM_PREFETCH_MODULES> pref_type;

  // constructor
  CACHE(std::string v1, double freq_scale, uint32_t v2, uint32_t v3, uint32_t v8, uint32_t fill_lat, long int max_tag, long int max_fill, unsigned offset_bits,
        bool pref_load, bool wq_full_addr, bool va_pref, unsigned pref_mask, champsim::NonTranslatingQueues& queue_set, MemoryRequestConsumer* ll,
        std::bitset<NUM_PREFETCH_MODULES> pref, std::bitset<NUM_REPLACEMENT_MODULES> repl)
      : champsim::operable(freq_scale), MemoryRequestProducer(ll), NAME(v1), NUM_SET(v2), NUM_WAY(v3), MSHR_SIZE(v8), FILL_LATENCY(fill_lat),
        OFFSET_BITS(offset_bits), MAX_TAG(max_tag), MAX_FILL(max_fill), prefetch_as_load(pref_load), match_offset_bits(wq_full_addr), virtual_prefetch(va_pref),
        pref_activate_mask(pref_mask), queues(queue_set), repl_type(repl), pref_type(pref)
  {
  }
};

#endif<|MERGE_RESOLUTION|>--- conflicted
+++ resolved
@@ -40,11 +40,8 @@
   bool try_hit(const PACKET& handle_pkt);
   bool handle_fill(const PACKET& fill_mshr);
   bool handle_miss(const PACKET& handle_pkt);
-<<<<<<< HEAD
+  bool handle_write(const PACKET& handle_pkt);
   void finish_packet(const PACKET& packet);
-=======
-  bool handle_write(const PACKET& handle_pkt);
->>>>>>> fa2c1b1b
 
   struct BLOCK {
     bool valid = false;
