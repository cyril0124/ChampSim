--- conflicted
+++ resolved
@@ -12,23 +12,14 @@
 #include "memory_class.h"
 #include "operable.h"
 
-<<<<<<< HEAD
-extern std::array<O3_CPU*, NUM_CPUS> ooo_cpu;
-
 class CACHE : public champsim::operable, public MemoryRequestConsumer, public MemoryRequestProducer
 {
+  enum FILL_LEVEL { FILL_L1 = 1, FILL_L2 = 2, FILL_LLC = 4, FILL_DRC = 8, FILL_DRAM = 16 };
+
   bool handle_fill(PACKET &fill_mshr);
   bool handle_writeback(PACKET &handle_pkt);
   bool handle_read(PACKET &handle_pkt);
   bool handle_prefetch(PACKET &handle_pkt);
-=======
-// virtual address space prefetching
-constexpr uint64_t VA_PREFETCH_TRANSLATION_LATENCY = 2;
-
-class CACHE : public champsim::operable, public MemoryRequestConsumer, public MemoryRequestProducer
-{
-  enum FILL_LEVEL { FILL_L1 = 1, FILL_L2 = 2, FILL_LLC = 4, FILL_DRC = 8, FILL_DRAM = 16 };
->>>>>>> f30be893
 
   class BLOCK
   {
