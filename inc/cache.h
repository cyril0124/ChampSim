#ifndef CACHE_H
#define CACHE_H

<<<<<<< HEAD
#include <bitset>
#include <string>
=======
>>>>>>> 3cdb3d61
#include <functional>
#include <list>
#include <string>
#include <vector>

#include "champsim.h"
#include "delay_queue.hpp"
#include "memory_class.h"
#include "ooo_cpu.h"
#include "operable.h"

// virtual address space prefetching
#define VA_PREFETCH_TRANSLATION_LATENCY 2

extern std::array<O3_CPU*, NUM_CPUS> ooo_cpu;

class CACHE : public champsim::operable, public MemoryRequestConsumer, public MemoryRequestProducer
{
public:
  uint32_t cpu;
  const std::string NAME;
  const uint32_t NUM_SET, NUM_WAY, WQ_SIZE, RQ_SIZE, PQ_SIZE, MSHR_SIZE;
  const uint32_t HIT_LATENCY, FILL_LATENCY, OFFSET_BITS;
  std::vector<BLOCK> block{NUM_SET * NUM_WAY};
  const uint32_t MAX_READ, MAX_WRITE;
  uint32_t reads_available_this_cycle, writes_available_this_cycle;
  const bool prefetch_as_load;
  const bool match_offset_bits;
  const bool virtual_prefetch;
  bool ever_seen_data = false;
  const unsigned pref_activate_mask = (1 << static_cast<int>(LOAD)) | (1 << static_cast<int>(PREFETCH));

  // prefetch stats
  uint64_t pf_requested = 0, pf_issued = 0, pf_useful = 0, pf_useless = 0, pf_fill = 0;

  // queues
  champsim::delay_queue<PACKET> RQ{RQ_SIZE, HIT_LATENCY}, // read queue
      PQ{PQ_SIZE, HIT_LATENCY},                           // prefetch queue
      VAPQ{PQ_SIZE, VA_PREFETCH_TRANSLATION_LATENCY},     // virtual address prefetch queue
      WQ{WQ_SIZE, HIT_LATENCY};                           // write queue

  std::list<PACKET> MSHR; // MSHR

  uint64_t sim_access[NUM_CPUS][NUM_TYPES] = {}, sim_hit[NUM_CPUS][NUM_TYPES] = {}, sim_miss[NUM_CPUS][NUM_TYPES] = {}, roi_access[NUM_CPUS][NUM_TYPES] = {},
           roi_hit[NUM_CPUS][NUM_TYPES] = {}, roi_miss[NUM_CPUS][NUM_TYPES] = {};

  uint64_t RQ_ACCESS = 0, RQ_MERGED = 0, RQ_FULL = 0, RQ_TO_CACHE = 0, PQ_ACCESS = 0, PQ_MERGED = 0, PQ_FULL = 0, PQ_TO_CACHE = 0, WQ_ACCESS = 0, WQ_MERGED = 0,
           WQ_FULL = 0, WQ_FORWARD = 0, WQ_TO_CACHE = 0;

  uint64_t total_miss_latency = 0;

  // functions
  int add_rq(PACKET* packet) override;
  int add_wq(PACKET* packet) override;
  int add_pq(PACKET* packet) override;

  void return_data(PACKET* packet) override;
  void operate() override;
  void operate_writes();
  void operate_reads();

  uint32_t get_occupancy(uint8_t queue_type, uint64_t address) override;
  uint32_t get_size(uint8_t queue_type, uint64_t address) override;

  uint32_t get_set(uint64_t address);
  uint32_t get_way(uint64_t address, uint32_t set);

  int invalidate_entry(uint64_t inval_addr);
  int prefetch_line(uint64_t pf_addr, bool fill_this_level, uint32_t prefetch_metadata);
  int prefetch_line(uint64_t ip, uint64_t base_addr, uint64_t pf_addr, bool fill_this_level, uint32_t prefetch_metadata); // deprecated

  void add_mshr(PACKET* packet);
  void va_translate_prefetches();

  void handle_fill();
  void handle_writeback();
  void handle_read();
  void handle_prefetch();

  void readlike_hit(std::size_t set, std::size_t way, PACKET& handle_pkt);
  bool readlike_miss(PACKET& handle_pkt);
  bool filllike_miss(std::size_t set, std::size_t way, PACKET& handle_pkt);

  bool should_activate_prefetcher(int type);

  void print_deadlock() override;

#include "cache_modules.inc"

<<<<<<< HEAD
    const std::bitset<NUM_REPLACEMENT_MODULES> repl_type;
    const std::bitset<NUM_PREFETCH_MODULES> pref_type;

    // constructor
    CACHE(std::string v1, double freq_scale, unsigned fill_level, uint32_t v2, int v3, uint32_t v5, uint32_t v6, uint32_t v7, uint32_t v8,
            uint32_t hit_lat, uint32_t fill_lat, uint32_t max_read, uint32_t max_write, std::size_t offset_bits,
            bool pref_load, bool wq_full_addr, bool va_pref,
            MemoryRequestConsumer *ll,
            std::bitset<NUM_PREFETCH_MODULES> pref, std::bitset<NUM_REPLACEMENT_MODULES> repl)
        : champsim::operable(freq_scale), MemoryRequestConsumer(fill_level), MemoryRequestProducer(ll),
        NAME(v1), NUM_SET(v2), NUM_WAY(v3), WQ_SIZE(v5), RQ_SIZE(v6), PQ_SIZE(v7), MSHR_SIZE(v8),
        HIT_LATENCY(hit_lat), FILL_LATENCY(fill_lat), OFFSET_BITS(offset_bits), MAX_READ(max_read), MAX_WRITE(max_write),
        prefetch_as_load(pref_load), match_offset_bits(wq_full_addr), virtual_prefetch(va_pref),
        repl_type(repl), pref_type(pref)
    {
    }
};
=======
  const repl_t repl_type;
  const pref_t pref_type;
>>>>>>> 3cdb3d61

  // constructor
  CACHE(std::string v1, double freq_scale, unsigned fill_level, uint32_t v2, int v3, uint32_t v5, uint32_t v6, uint32_t v7, uint32_t v8, uint32_t hit_lat,
        uint32_t fill_lat, uint32_t max_read, uint32_t max_write, std::size_t offset_bits, bool pref_load, bool wq_full_addr, bool va_pref,
        unsigned pref_act_mask, MemoryRequestConsumer* ll, pref_t pref, repl_t repl)
      : champsim::operable(freq_scale), MemoryRequestConsumer(fill_level), MemoryRequestProducer(ll), NAME(v1), NUM_SET(v2), NUM_WAY(v3), WQ_SIZE(v5),
        RQ_SIZE(v6), PQ_SIZE(v7), MSHR_SIZE(v8), HIT_LATENCY(hit_lat), FILL_LATENCY(fill_lat), OFFSET_BITS(offset_bits), MAX_READ(max_read),
        MAX_WRITE(max_write), prefetch_as_load(pref_load), match_offset_bits(wq_full_addr), virtual_prefetch(va_pref), pref_activate_mask(pref_act_mask),
        repl_type(repl), pref_type(pref)
  {
  }
};

#endif<|MERGE_RESOLUTION|>--- conflicted
+++ resolved
@@ -1,11 +1,7 @@
 #ifndef CACHE_H
 #define CACHE_H
 
-<<<<<<< HEAD
 #include <bitset>
-#include <string>
-=======
->>>>>>> 3cdb3d61
 #include <functional>
 #include <list>
 #include <string>
@@ -95,7 +91,6 @@
 
 #include "cache_modules.inc"
 
-<<<<<<< HEAD
     const std::bitset<NUM_REPLACEMENT_MODULES> repl_type;
     const std::bitset<NUM_PREFETCH_MODULES> pref_type;
 
@@ -113,21 +108,6 @@
     {
     }
 };
-=======
-  const repl_t repl_type;
-  const pref_t pref_type;
->>>>>>> 3cdb3d61
 
-  // constructor
-  CACHE(std::string v1, double freq_scale, unsigned fill_level, uint32_t v2, int v3, uint32_t v5, uint32_t v6, uint32_t v7, uint32_t v8, uint32_t hit_lat,
-        uint32_t fill_lat, uint32_t max_read, uint32_t max_write, std::size_t offset_bits, bool pref_load, bool wq_full_addr, bool va_pref,
-        unsigned pref_act_mask, MemoryRequestConsumer* ll, pref_t pref, repl_t repl)
-      : champsim::operable(freq_scale), MemoryRequestConsumer(fill_level), MemoryRequestProducer(ll), NAME(v1), NUM_SET(v2), NUM_WAY(v3), WQ_SIZE(v5),
-        RQ_SIZE(v6), PQ_SIZE(v7), MSHR_SIZE(v8), HIT_LATENCY(hit_lat), FILL_LATENCY(fill_lat), OFFSET_BITS(offset_bits), MAX_READ(max_read),
-        MAX_WRITE(max_write), prefetch_as_load(pref_load), match_offset_bits(wq_full_addr), virtual_prefetch(va_pref), pref_activate_mask(pref_act_mask),
-        repl_type(repl), pref_type(pref)
-  {
-  }
-};
 
 #endif