#ifndef OOO_CPU_H
#define OOO_CPU_H

#include <array>
#include <queue>
#include <functional>
#include <queue>

#include "champsim_constants.h"
#include "delay_queue.hpp"
#include "instruction.h"
#include "instruction.h"
#include "operable.h"
#include "ptw.h"

using namespace std;

class CACHE;

class CacheBus : public MemoryRequestProducer
{
    public:
        champsim::circular_buffer<PACKET> PROCESSED;
        CacheBus(std::size_t q_size, MemoryRequestConsumer *ll) : MemoryRequestProducer(ll), PROCESSED(q_size) {}
        void return_data(PACKET *packet);
};

struct branch_stats
{
    uint64_t total_rob_occupancy_at_branch_mispredict = 0;

    std::array<uint64_t, 8> total_branch_types = {};
    std::array<uint64_t, 8> branch_type_misses = {};
};

// cpu
class O3_CPU : public champsim::operable {
  public:
    uint32_t cpu = 0;
    bool operated = false;

    uint64_t begin_phase_cycle = 0, begin_phase_instr = 0,
             finish_phase_cycle = 0, finish_phase_instr = 0,
             last_heartbeat_cycle = 0, last_heartbeat_instr = 0,
             next_print_instruction = STAT_PRINTING_PERIOD;

    // instruction
    uint64_t instr_unique_id = 0, completed_executions = 0, instrs_to_read_this_cycle = 0, instrs_to_fetch_this_cycle = 0, num_retired = 0;
    uint32_t inflight_reg_executions = 0, inflight_mem_executions = 0;

    using stats_type = branch_stats;

    std::vector<stats_type> roi_stats, sim_stats;

    struct dib_entry_t
    {
        bool valid = false;
        unsigned lru = 999999;
        uint64_t address = 0;
    };

    // instruction buffer
    using dib_t= std::vector<dib_entry_t>;
    const std::size_t dib_set, dib_way, dib_window;
    dib_t DIB{dib_set*dib_way};

    // reorder buffer, load/store queue, register file
    champsim::circular_buffer<ooo_model_instr> IFETCH_BUFFER;
    champsim::delay_queue<ooo_model_instr> DISPATCH_BUFFER;
    champsim::delay_queue<ooo_model_instr> DECODE_BUFFER;
    champsim::circular_buffer<ooo_model_instr> ROB;
    std::vector<LSQ_ENTRY> LQ;
    std::vector<LSQ_ENTRY> SQ;

    // Constants
    const unsigned FETCH_WIDTH, DECODE_WIDTH, DISPATCH_WIDTH, SCHEDULER_SIZE, EXEC_WIDTH, LQ_WIDTH, SQ_WIDTH, RETIRE_WIDTH;
    const unsigned BRANCH_MISPREDICT_PENALTY, SCHEDULING_LATENCY, EXEC_LATENCY;

    // store array, this structure is required to properly handle store instructions
    std::queue<uint64_t> STA;

    // Ready-To-Execute
    std::queue<champsim::circular_buffer<ooo_model_instr>::iterator> ready_to_execute;

    // Ready-To-Load
    std::queue<std::vector<LSQ_ENTRY>::iterator> RTL0, RTL1;

    // Ready-To-Store
    std::queue<std::vector<LSQ_ENTRY>::iterator> RTS0, RTS1;

    // branch
    uint8_t  fetch_stall = 0;
    uint64_t fetch_resume_cycle = 0;

    CacheBus ITLB_bus, DTLB_bus, L1I_bus, L1D_bus;

    void operate() override;
    void begin_phase() override;
    void end_phase(unsigned cpu) override;
    void print_roi_stats() override;
    void print_phase_stats() override;

    // functions
    void init_instruction(ooo_model_instr instr);
    void check_dib(),
         translate_fetch(),
         fetch_instruction(),
         promote_to_decode(),
         decode_instruction(),
         dispatch_instruction(),
         schedule_instruction(),
         execute_instruction(),
         schedule_memory_instruction(),
         execute_memory_instruction(),
         do_check_dib(ooo_model_instr &instr),
         do_translate_fetch(champsim::circular_buffer<ooo_model_instr>::iterator begin, champsim::circular_buffer<ooo_model_instr>::iterator end),
         do_fetch_instruction(champsim::circular_buffer<ooo_model_instr>::iterator begin, champsim::circular_buffer<ooo_model_instr>::iterator end),
         do_dib_update(const ooo_model_instr &instr),
         do_scheduling(champsim::circular_buffer<ooo_model_instr>::iterator rob_it),
         do_execution(champsim::circular_buffer<ooo_model_instr>::iterator rob_it),
         do_memory_scheduling(champsim::circular_buffer<ooo_model_instr>::iterator rob_it),
         operate_lsq(),
         do_complete_execution(champsim::circular_buffer<ooo_model_instr>::iterator rob_it),
         do_sq_forward_to_lq(LSQ_ENTRY &sq_entry, LSQ_ENTRY &lq_entry);

    void initialize_core();
    void add_load_queue(champsim::circular_buffer<ooo_model_instr>::iterator rob_index, uint32_t data_index),
         add_store_queue(champsim::circular_buffer<ooo_model_instr>::iterator rob_index, uint32_t data_index);
    void execute_store(std::vector<LSQ_ENTRY>::iterator sq_it);
    int  execute_load(std::vector<LSQ_ENTRY>::iterator lq_it);
    int  do_translate_store(std::vector<LSQ_ENTRY>::iterator sq_it);
    int  do_translate_load(std::vector<LSQ_ENTRY>::iterator sq_it);
    void check_dependency(int prior, int current);
    void operate_cache();
    void complete_inflight_instruction();
    void handle_memory_return();
    void retire_rob();

<<<<<<< HEAD
    uint64_t roi_instr() const { return finish_phase_instr - begin_phase_instr; }
    uint64_t roi_cycle() const { return finish_phase_cycle - begin_phase_cycle; }
    uint64_t sim_instr() const { return num_retired - begin_phase_instr; }
    uint64_t sim_cycle() const { return current_cycle - begin_phase_cycle; }

  // branch predictor
  uint8_t predict_branch(uint64_t ip, uint64_t predicted_target, uint8_t always_taken, uint8_t branch_type);
  void initialize_branch_predictor(),
    last_branch_result(uint64_t ip, uint64_t branch_target, uint8_t taken, uint8_t branch_type);

  // btb
  std::pair<uint64_t, uint8_t> btb_prediction(uint64_t ip, uint8_t branch_type);
  void initialize_btb(),
    update_btb(uint64_t ip, uint64_t branch_target, uint8_t taken, uint8_t branch_type);

  // code prefetching
  void l1i_prefetcher_initialize();
  void l1i_prefetcher_branch_operate(uint64_t ip, uint8_t branch_type, uint64_t branch_target);
  void l1i_prefetcher_cache_operate(uint64_t v_addr, uint8_t cache_hit, uint8_t prefetch_hit);
  void l1i_prefetcher_cycle_operate();
  void l1i_prefetcher_cache_fill(uint64_t v_addr, uint32_t set, uint32_t way, uint8_t prefetch, uint64_t evicted_v_addr);
  void l1i_prefetcher_final_stats();
  int prefetch_code_line(uint64_t pf_v_addr);
=======
    void print_deadlock() override;

    int prefetch_code_line(uint64_t pf_v_addr);

#include "ooo_cpu_modules.inc"

    const bpred_t bpred_type;
    const btb_t btb_type;
    const ipref_t ipref_type;

    O3_CPU(uint32_t cpu, double freq_scale, std::size_t dib_set, std::size_t dib_way, std::size_t dib_window,
            std::size_t ifetch_buffer_size, std::size_t decode_buffer_size, std::size_t dispatch_buffer_size,
            std::size_t rob_size, std::size_t lq_size, std::size_t sq_size,
            unsigned fetch_width, unsigned decode_width, unsigned dispatch_width, unsigned schedule_width,
            unsigned execute_width, unsigned lq_width, unsigned sq_width, unsigned retire_width,
            unsigned mispredict_penalty, unsigned decode_latency, unsigned dispatch_latency, unsigned schedule_latency, unsigned execute_latency,
            MemoryRequestConsumer *itlb, MemoryRequestConsumer *dtlb, MemoryRequestConsumer *l1i, MemoryRequestConsumer *l1d,
            bpred_t bpred_type, btb_t btb_type, ipref_t ipref_type
            ) :
        champsim::operable(freq_scale), cpu(cpu), dib_set(dib_set), dib_way(dib_way), dib_window(dib_window),
        IFETCH_BUFFER(ifetch_buffer_size), DISPATCH_BUFFER(dispatch_buffer_size, dispatch_latency), DECODE_BUFFER(decode_buffer_size, decode_latency),
        ROB(rob_size), LQ(lq_size), SQ(sq_size),
        FETCH_WIDTH(fetch_width), DECODE_WIDTH(decode_width), DISPATCH_WIDTH(dispatch_width), SCHEDULER_SIZE(schedule_width),
        EXEC_WIDTH(execute_width), LQ_WIDTH(lq_width), SQ_WIDTH(sq_width), RETIRE_WIDTH(retire_width),
        BRANCH_MISPREDICT_PENALTY(mispredict_penalty), SCHEDULING_LATENCY(schedule_latency), EXEC_LATENCY(execute_latency),
        ITLB_bus(rob_size, itlb), DTLB_bus(rob_size, dtlb), L1I_bus(rob_size, l1i), L1D_bus(rob_size, l1d),
        bpred_type(bpred_type), btb_type(btb_type), ipref_type(ipref_type)
    {
    }

>>>>>>> d79000bd
};

#endif
<|MERGE_RESOLUTION|>--- conflicted
+++ resolved
@@ -37,7 +37,6 @@
 class O3_CPU : public champsim::operable {
   public:
     uint32_t cpu = 0;
-    bool operated = false;
 
     uint64_t begin_phase_cycle = 0, begin_phase_instr = 0,
              finish_phase_cycle = 0, finish_phase_instr = 0,
@@ -136,31 +135,11 @@
     void handle_memory_return();
     void retire_rob();
 
-<<<<<<< HEAD
     uint64_t roi_instr() const { return finish_phase_instr - begin_phase_instr; }
     uint64_t roi_cycle() const { return finish_phase_cycle - begin_phase_cycle; }
     uint64_t sim_instr() const { return num_retired - begin_phase_instr; }
     uint64_t sim_cycle() const { return current_cycle - begin_phase_cycle; }
 
-  // branch predictor
-  uint8_t predict_branch(uint64_t ip, uint64_t predicted_target, uint8_t always_taken, uint8_t branch_type);
-  void initialize_branch_predictor(),
-    last_branch_result(uint64_t ip, uint64_t branch_target, uint8_t taken, uint8_t branch_type);
-
-  // btb
-  std::pair<uint64_t, uint8_t> btb_prediction(uint64_t ip, uint8_t branch_type);
-  void initialize_btb(),
-    update_btb(uint64_t ip, uint64_t branch_target, uint8_t taken, uint8_t branch_type);
-
-  // code prefetching
-  void l1i_prefetcher_initialize();
-  void l1i_prefetcher_branch_operate(uint64_t ip, uint8_t branch_type, uint64_t branch_target);
-  void l1i_prefetcher_cache_operate(uint64_t v_addr, uint8_t cache_hit, uint8_t prefetch_hit);
-  void l1i_prefetcher_cycle_operate();
-  void l1i_prefetcher_cache_fill(uint64_t v_addr, uint32_t set, uint32_t way, uint8_t prefetch, uint64_t evicted_v_addr);
-  void l1i_prefetcher_final_stats();
-  int prefetch_code_line(uint64_t pf_v_addr);
-=======
     void print_deadlock() override;
 
     int prefetch_code_line(uint64_t pf_v_addr);
@@ -190,8 +169,6 @@
         bpred_type(bpred_type), btb_type(btb_type), ipref_type(ipref_type)
     {
     }
-
->>>>>>> d79000bd
 };
 
 #endif
