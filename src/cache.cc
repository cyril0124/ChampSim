#include "cache.h"

#include <algorithm>
#include <iterator>

#include "champsim.h"
#include "champsim_constants.h"
#include "util.h"
#include "vmem.h"

#ifndef SANITY_CHECK
#define NDEBUG
#endif

extern VirtualMemory vmem;
extern uint8_t warmup_complete[NUM_CPUS];

void CACHE::handle_fill()
{
  while (writes_available_this_cycle > 0) {
    auto fill_mshr = MSHR.begin();
    if (fill_mshr == std::end(MSHR) || fill_mshr->event_cycle > current_cycle)
      return;

    // find victim
    uint32_t set = get_set(fill_mshr->address);

    auto set_begin = std::next(std::begin(block), set * NUM_WAY);
    auto set_end = std::next(set_begin, NUM_WAY);
    auto first_inv = std::find_if_not(set_begin, set_end, is_valid<BLOCK>());
    uint32_t way = std::distance(set_begin, first_inv);
    if (way == NUM_WAY)
      way = impl_replacement_find_victim(fill_mshr->cpu, fill_mshr->instr_id, set, &block.data()[set * NUM_WAY], fill_mshr->ip, fill_mshr->address,
                                         fill_mshr->type);

    bool success = filllike_miss(set, way, *fill_mshr);
    if (!success)
      return;

    for (auto ret : fill_mshr->to_return)
      ret->return_data(*fill_mshr);

    MSHR.erase(fill_mshr);
    writes_available_this_cycle--;
  }
}

void CACHE::handle_writeback()
{
  while (writes_available_this_cycle > 0 && !std::empty(WQ) && WQ.front().event_cycle <= current_cycle) {
    // handle the oldest entry
    PACKET& handle_pkt = WQ.front();

    // access cache
    uint32_t set = get_set(handle_pkt.address);
    uint32_t way = get_way(handle_pkt.address, set);

    BLOCK& fill_block = block[set * NUM_WAY + way];

    if (way < NUM_WAY) // HIT
    {
      impl_replacement_update_state(handle_pkt.cpu, set, way, fill_block.address, handle_pkt.ip, 0, handle_pkt.type, 1);

      // COLLECT STATS
      sim_hit[handle_pkt.cpu][handle_pkt.type]++;
      sim_access[handle_pkt.cpu][handle_pkt.type]++;

      // mark dirty
      fill_block.dirty = 1;
    } else // MISS
    {
      bool success;
      if (handle_pkt.type == RFO && handle_pkt.to_return.empty()) {
        success = readlike_miss(handle_pkt);
      } else {
        // find victim
        auto set_begin = std::next(std::begin(block), set * NUM_WAY);
        auto set_end = std::next(set_begin, NUM_WAY);
        auto first_inv = std::find_if_not(set_begin, set_end, is_valid<BLOCK>());
        way = std::distance(set_begin, first_inv);
        if (way == NUM_WAY)
          way = impl_replacement_find_victim(handle_pkt.cpu, handle_pkt.instr_id, set, &block.data()[set * NUM_WAY], handle_pkt.ip, handle_pkt.address,
                                             handle_pkt.type);

        success = filllike_miss(set, way, handle_pkt);
      }

      if (!success)
        return;
    }

    // remove this entry from WQ
    writes_available_this_cycle--;
    WQ.pop_front();
  }
}

void CACHE::handle_read()
{
  while (reads_available_this_cycle > 0 && !std::empty(RQ) && RQ.front().event_cycle <= current_cycle) {
    // handle the oldest entry
    PACKET& handle_pkt = RQ.front();

    // A (hopefully temporary) hack to know whether to send the evicted paddr or
    // vaddr to the prefetcher
    ever_seen_data |= (handle_pkt.v_address != handle_pkt.ip);

    uint32_t set = get_set(handle_pkt.address);
    uint32_t way = get_way(handle_pkt.address, set);

    if (way < NUM_WAY) // HIT
    {
      readlike_hit(set, way, handle_pkt);
    } else {
      bool success = readlike_miss(handle_pkt);
      if (!success)
        return;
    }

    // remove this entry from RQ
    RQ.pop_front();
    reads_available_this_cycle--;
  }
}

void CACHE::handle_prefetch()
{
  while (reads_available_this_cycle > 0 && !std::empty(PQ) && PQ.front().event_cycle <= current_cycle) {
    // handle the oldest entry
    PACKET& handle_pkt = PQ.front();

    uint32_t set = get_set(handle_pkt.address);
    uint32_t way = get_way(handle_pkt.address, set);

    if (way < NUM_WAY) // HIT
    {
      readlike_hit(set, way, handle_pkt);
    } else {
      bool success = readlike_miss(handle_pkt);
      if (!success)
        return;
    }

    // remove this entry from PQ
    PQ.pop_front();
    reads_available_this_cycle--;
  }
}

void CACHE::check_collision()
{
  for (auto wq_it = std::find_if(std::begin(WQ), std::end(WQ), std::not_fn(&PACKET::forward_checked)); wq_it != std::end(WQ);) {
    if (auto found = std::find_if(std::begin(WQ), wq_it, eq_addr<PACKET>(wq_it->address, match_offset_bits ? 0 : OFFSET_BITS)); found != wq_it) {
      WQ_MERGED++;
      wq_it = WQ.erase(wq_it);
    } else {
      wq_it->forward_checked = true;
      ++wq_it;
    }
  }

  for (auto rq_it = std::find_if(std::begin(RQ), std::end(RQ), std::not_fn(&PACKET::forward_checked)); rq_it != std::end(RQ);) {
    if (auto found_wq = std::find_if(std::begin(WQ), std::end(WQ), eq_addr<PACKET>(rq_it->address, match_offset_bits ? 0 : OFFSET_BITS));
        found_wq != std::end(WQ)) {
      rq_it->data = found_wq->data;
      for (auto ret : rq_it->to_return)
        ret->return_data(*rq_it);

      WQ_FORWARD++;
      rq_it = RQ.erase(rq_it);
    } else if (auto found_rq = std::find_if(std::begin(RQ), rq_it, eq_addr<PACKET>(rq_it->address, OFFSET_BITS)); found_rq != rq_it) {
      packet_dep_merge(found_rq->lq_index_depend_on_me, rq_it->lq_index_depend_on_me);
      packet_dep_merge(found_rq->sq_index_depend_on_me, rq_it->sq_index_depend_on_me);
      packet_dep_merge(found_rq->instr_depend_on_me, rq_it->instr_depend_on_me);
      packet_dep_merge(found_rq->to_return, rq_it->to_return);

      RQ_MERGED++;
      rq_it = RQ.erase(rq_it);
    } else {
      rq_it->forward_checked = true;
      ++rq_it;
    }
  }

  for (auto pq_it = std::find_if(std::begin(PQ), std::end(PQ), std::not_fn(&PACKET::forward_checked)); pq_it != std::end(PQ);) {
    if (auto found_wq = std::find_if(std::begin(WQ), std::end(WQ), eq_addr<PACKET>(pq_it->address, match_offset_bits ? 0 : OFFSET_BITS));
        found_wq != std::end(WQ)) {
      pq_it->data = found_wq->data;
      for (auto ret : pq_it->to_return)
        ret->return_data(*pq_it);

      WQ_FORWARD++;
      pq_it = PQ.erase(pq_it);
    } else if (auto found = std::find_if(std::begin(PQ), pq_it, eq_addr<PACKET>(pq_it->address, OFFSET_BITS)); found != pq_it) {
      found->fill_level = std::min(found->fill_level, pq_it->fill_level);
      packet_dep_merge(found->to_return, pq_it->to_return);

      PQ_MERGED++;
      pq_it = PQ.erase(pq_it);
    } else {
      pq_it->forward_checked = true;
      ++pq_it;
    }
  }
}

void CACHE::readlike_hit(std::size_t set, std::size_t way, PACKET& handle_pkt)
{
  DP(if (warmup_complete[handle_pkt.cpu]) {
    std::cout << "[" << NAME << "] " << __func__ << " hit";
    std::cout << " instr_id: " << handle_pkt.instr_id << " address: " << std::hex << (handle_pkt.address >> OFFSET_BITS);
    std::cout << " full_addr: " << handle_pkt.address;
    std::cout << " full_v_addr: " << handle_pkt.v_address << std::dec;
    std::cout << " type: " << +handle_pkt.type;
    std::cout << " cycle: " << current_cycle << std::endl;
  });

  BLOCK& hit_block = block[set * NUM_WAY + way];

  handle_pkt.data = hit_block.data;

  // update prefetcher on load instruction
  if (should_activate_prefetcher(handle_pkt.type) && handle_pkt.pf_origin_level < fill_level) {
    cpu = handle_pkt.cpu;
    uint64_t pf_base_addr = (virtual_prefetch ? handle_pkt.v_address : handle_pkt.address) & ~bitmask(match_offset_bits ? 0 : OFFSET_BITS);
    handle_pkt.pf_metadata = impl_prefetcher_cache_operate(pf_base_addr, handle_pkt.ip, 1, handle_pkt.type, handle_pkt.pf_metadata);
  }

  // update replacement policy
  impl_replacement_update_state(handle_pkt.cpu, set, way, hit_block.address, handle_pkt.ip, 0, handle_pkt.type, 1);

  // COLLECT STATS
  sim_hit[handle_pkt.cpu][handle_pkt.type]++;
  sim_access[handle_pkt.cpu][handle_pkt.type]++;

  for (auto ret : handle_pkt.to_return)
    ret->return_data(handle_pkt);

  // update prefetch stats and reset prefetch bit
  if (hit_block.prefetch) {
    pf_useful++;
    hit_block.prefetch = 0;
  }
}

bool CACHE::readlike_miss(PACKET& handle_pkt)
{
  DP(if (warmup_complete[handle_pkt.cpu]) {
    std::cout << "[" << NAME << "] " << __func__ << " miss";
    std::cout << " instr_id: " << handle_pkt.instr_id << " address: " << std::hex << (handle_pkt.address >> OFFSET_BITS);
    std::cout << " full_addr: " << handle_pkt.address;
    std::cout << " full_v_addr: " << handle_pkt.v_address << std::dec;
    std::cout << " type: " << +handle_pkt.type;
    std::cout << " cycle: " << current_cycle << std::endl;
  });

  // check mshr
  auto mshr_entry = std::find_if(MSHR.begin(), MSHR.end(), eq_addr<PACKET>(handle_pkt.address, OFFSET_BITS));
  bool mshr_full = (MSHR.size() == MSHR_SIZE);

  if (mshr_entry != MSHR.end()) // miss already inflight
  {
    // update fill location
    mshr_entry->fill_level = std::min(mshr_entry->fill_level, handle_pkt.fill_level);

    auto instr_copy = std::move(mshr_entry->instr_depend_on_me);
    auto ret_copy = std::move(mshr_entry->to_return);

    std::set_union(std::begin(instr_copy), std::end(instr_copy), std::begin(handle_pkt.instr_depend_on_me), std::end(handle_pkt.instr_depend_on_me),
                   std::back_inserter(mshr_entry->instr_depend_on_me), [](ooo_model_instr& x, ooo_model_instr& y) { return x.instr_id < y.instr_id; });
    std::set_union(std::begin(ret_copy), std::end(ret_copy), std::begin(handle_pkt.to_return), std::end(handle_pkt.to_return),
                   std::back_inserter(mshr_entry->to_return));

    if (mshr_entry->type == PREFETCH && handle_pkt.type != PREFETCH) {
      // Mark the prefetch as useful
      if (mshr_entry->pf_origin_level == fill_level)
        pf_useful++;

      uint64_t prior_event_cycle = mshr_entry->event_cycle;
      *mshr_entry = handle_pkt;

      // in case request is already returned, we should keep event_cycle
      mshr_entry->event_cycle = prior_event_cycle;
    }
  } else {
    if (mshr_full)  // not enough MSHR resource
      return false; // TODO should we allow prefetches anyway if they will not
                    // be filled to this level?

    auto fwd_pkt = handle_pkt;

    if (fwd_pkt.fill_level <= fill_level)
      fwd_pkt.to_return = {this};
    else
      fwd_pkt.to_return.clear();

    bool success;
    if (prefetch_as_load || handle_pkt.type != PREFETCH)
      success = lower_level->add_rq(fwd_pkt);
    else
      success = lower_level->add_pq(fwd_pkt);

    if (!success)
      return false;

    // Allocate an MSHR
    if (handle_pkt.fill_level <= fill_level) {
      auto it = MSHR.insert(std::end(MSHR), handle_pkt);
      it->cycle_enqueued = current_cycle;
      it->event_cycle = std::numeric_limits<uint64_t>::max();
    }
  }

  // update prefetcher on load instructions and prefetches from upper levels
  if (should_activate_prefetcher(handle_pkt.type) && handle_pkt.pf_origin_level < fill_level) {
    cpu = handle_pkt.cpu;
    uint64_t pf_base_addr = (virtual_prefetch ? handle_pkt.v_address : handle_pkt.address) & ~bitmask(match_offset_bits ? 0 : OFFSET_BITS);
    handle_pkt.pf_metadata = impl_prefetcher_cache_operate(pf_base_addr, handle_pkt.ip, 0, handle_pkt.type, handle_pkt.pf_metadata);
  }

  return true;
}

bool CACHE::filllike_miss(std::size_t set, std::size_t way, PACKET& handle_pkt)
{
  DP(if (warmup_complete[handle_pkt.cpu]) {
    std::cout << "[" << NAME << "] " << __func__ << " miss";
    std::cout << " instr_id: " << handle_pkt.instr_id << " address: " << std::hex << (handle_pkt.address >> OFFSET_BITS);
    std::cout << " full_addr: " << handle_pkt.address;
    std::cout << " full_v_addr: " << handle_pkt.v_address << std::dec;
    std::cout << " type: " << +handle_pkt.type;
    std::cout << " cycle: " << current_cycle << std::endl;
  });

  bool bypass = (way == NUM_WAY);
#ifndef LLC_BYPASS
  assert(!bypass);
#endif
  assert(handle_pkt.type != WRITEBACK || !bypass);

  BLOCK& fill_block = block[set * NUM_WAY + way];
  bool evicting_dirty = !bypass && (lower_level != NULL) && fill_block.dirty;
  uint64_t evicting_address = 0;

  if (!bypass) {
    if (evicting_dirty) {
      PACKET writeback_packet;

      writeback_packet.fill_level = lower_level->fill_level;
      writeback_packet.cpu = handle_pkt.cpu;
      writeback_packet.address = fill_block.address;
      writeback_packet.data = fill_block.data;
      writeback_packet.instr_id = handle_pkt.instr_id;
      writeback_packet.ip = 0;
      writeback_packet.type = WRITEBACK;

      auto success = lower_level->add_wq(writeback_packet);
      if (!success)
        return false;
    }

    if (ever_seen_data)
      evicting_address = fill_block.address & ~bitmask(match_offset_bits ? 0 : OFFSET_BITS);
    else
      evicting_address = fill_block.v_address & ~bitmask(match_offset_bits ? 0 : OFFSET_BITS);

    if (fill_block.prefetch)
      pf_useless++;

    if (handle_pkt.type == PREFETCH)
      pf_fill++;

    fill_block.valid = true;
    fill_block.prefetch = (handle_pkt.type == PREFETCH && handle_pkt.pf_origin_level == fill_level);
    fill_block.dirty = (handle_pkt.type == WRITEBACK || (handle_pkt.type == RFO && handle_pkt.to_return.empty()));
    fill_block.address = handle_pkt.address;
    fill_block.v_address = handle_pkt.v_address;
    fill_block.data = handle_pkt.data;
    fill_block.ip = handle_pkt.ip;
    fill_block.cpu = handle_pkt.cpu;
    fill_block.instr_id = handle_pkt.instr_id;
  }

  if (warmup_complete[handle_pkt.cpu] && (handle_pkt.cycle_enqueued != 0))
    total_miss_latency += current_cycle - handle_pkt.cycle_enqueued;

  // update prefetcher
  cpu = handle_pkt.cpu;
  handle_pkt.pf_metadata =
      impl_prefetcher_cache_fill((virtual_prefetch ? handle_pkt.v_address : handle_pkt.address) & ~bitmask(match_offset_bits ? 0 : OFFSET_BITS), set, way,
                                 handle_pkt.type == PREFETCH, evicting_address, handle_pkt.pf_metadata);

  // update replacement policy
  impl_replacement_update_state(handle_pkt.cpu, set, way, handle_pkt.address, handle_pkt.ip, 0, handle_pkt.type, 0);

  // COLLECT STATS
  sim_miss[handle_pkt.cpu][handle_pkt.type]++;
  sim_access[handle_pkt.cpu][handle_pkt.type]++;

  return true;
}

void CACHE::operate()
{
  check_collision();
  operate_writes();
  operate_reads();

  impl_prefetcher_cycle_operate();
}

void CACHE::operate_writes()
{
  // perform all writes
  writes_available_this_cycle = MAX_WRITE;
  handle_fill();
  handle_writeback();
}

void CACHE::operate_reads()
{
  // perform all reads
  reads_available_this_cycle = MAX_READ;
  handle_read();
  va_translate_prefetches();
  handle_prefetch();
}

uint32_t CACHE::get_set(uint64_t address) { return ((address >> OFFSET_BITS) & bitmask(lg2(NUM_SET))); }

uint32_t CACHE::get_way(uint64_t address, uint32_t set)
{
  auto begin = std::next(block.begin(), set * NUM_WAY);
  auto end = std::next(begin, NUM_WAY);
  return std::distance(begin, std::find_if(begin, end, eq_addr<BLOCK>(address, OFFSET_BITS)));
}

int CACHE::invalidate_entry(uint64_t inval_addr)
{
  uint32_t set = get_set(inval_addr);
  uint32_t way = get_way(inval_addr, set);

  if (way < NUM_WAY)
    block[set * NUM_WAY + way].valid = 0;

  return way;
}

bool CACHE::add_rq(const PACKET& packet)
{
  assert(packet.address != 0);
  RQ_ACCESS++;

  DP(if (warmup_complete[packet.cpu]) {
    std::cout << "[" << NAME << "_RQ] " << __func__ << " instr_id: " << packet.instr_id << " address: " << std::hex << (packet.address >> OFFSET_BITS);
    std::cout << " full_addr: " << packet.address << " v_address: " << packet.v_address << std::dec << " type: " << +packet.type << " occupancy: " << RQ.size();
  })

<<<<<<< HEAD
  // check for the latest writebacks in the write queue
  champsim::delay_queue<PACKET>::iterator found_wq = std::find_if(WQ.begin(), WQ.end(), eq_addr<PACKET>(packet.address, match_offset_bits ? 0 : OFFSET_BITS));

  if (found_wq != WQ.end()) {

    DP(if (warmup_complete[packet.cpu]) std::cout << " MERGED_WQ" << std::endl;)

    PACKET copy{packet};
    copy.data = found_wq->data;
    for (auto ret : copy.to_return)
      ret->return_data(copy);

    WQ_FORWARD++;
    return -1;
  }

  // check for duplicates in the read queue
  auto found_rq = std::find_if(RQ.begin(), RQ.end(), eq_addr<PACKET>(packet.address, OFFSET_BITS));
  if (found_rq != RQ.end()) {

    DP(if (warmup_complete[packet.cpu]) std::cout << " MERGED_RQ" << std::endl;)

    auto instr_copy = std::move(found_rq->instr_depend_on_me);
    auto ret_copy = std::move(found_rq->to_return);

    std::set_union(std::begin(instr_copy), std::end(instr_copy), std::begin(packet.instr_depend_on_me), std::end(packet.instr_depend_on_me),
                   std::back_inserter(found_rq->instr_depend_on_me), [](ooo_model_instr& x, ooo_model_instr& y) { return x.instr_id < y.instr_id; });
    std::set_union(std::begin(ret_copy), std::end(ret_copy), std::begin(packet.to_return), std::end(packet.to_return),
                   std::back_inserter(found_rq->to_return));

    RQ_MERGED++;

    return 0; // merged index
  }

=======
>>>>>>> 0679ef50
  // check occupancy
  if (std::size(RQ) >= RQ_SIZE) {
    RQ_FULL++;

    DP(if (warmup_complete[packet.cpu]) std::cout << " FULL" << std::endl;)

    return false; // cannot handle this request
  }

  // if there is no duplicate, add it to RQ
  RQ.push_back(packet);
  RQ.back().forward_checked = false;
  RQ.back().event_cycle = current_cycle + (warmup_complete[packet.cpu] ? HIT_LATENCY : 0);

  DP(if (warmup_complete[packet.cpu]) std::cout << " ADDED" << std::endl;)

  RQ_TO_CACHE++;
  return true;
}

bool CACHE::add_wq(const PACKET& packet)
{
  WQ_ACCESS++;

  DP(if (warmup_complete[packet.cpu]) {
    std::cout << "[" << NAME << "_WQ] " << __func__ << " instr_id: " << packet.instr_id << " address: " << std::hex << (packet.address >> OFFSET_BITS);
    std::cout << " full_addr: " << packet.address << " v_address: " << packet.v_address << std::dec << " type: " << +packet.type << " occupancy: " << WQ.size();
  })

  // Check for room in the queue
  if (std::size(WQ) >= WQ_SIZE) {
    DP(if (warmup_complete[packet.cpu]) std::cout << " FULL" << std::endl;)

    ++WQ_FULL;
    return false;
  }

  // if there is no duplicate, add it to the write queue
  WQ.push_back(packet);
  WQ.back().forward_checked = false;
  WQ.back().event_cycle = current_cycle + (warmup_complete[packet.cpu] ? HIT_LATENCY : 0);

  DP(if (warmup_complete[packet.cpu]) std::cout << " ADDED" << std::endl;)

  WQ_TO_CACHE++;
  WQ_ACCESS++;

  return true;
}

int CACHE::prefetch_line(uint64_t pf_addr, bool fill_this_level, uint32_t prefetch_metadata)
{
  pf_requested++;

  PACKET pf_packet;
  pf_packet.type = PREFETCH;
  pf_packet.fill_level = (fill_this_level ? fill_level : lower_level->fill_level);
  pf_packet.pf_origin_level = fill_level;
  pf_packet.pf_metadata = prefetch_metadata;
  pf_packet.cpu = cpu;
  pf_packet.address = pf_addr;
  pf_packet.v_address = virtual_prefetch ? pf_addr : 0;

  if (virtual_prefetch) {
    if (std::size(VAPQ) < PQ_SIZE) {
      pf_packet.event_cycle = current_cycle + VA_PREFETCH_TRANSLATION_LATENCY;
      VAPQ.push_back(pf_packet);
      return 1;
    }
    return 0;
  } else {
    auto success = add_pq(pf_packet);
    if (success)
      ++pf_issued;
    return success;
  }
}

int CACHE::prefetch_line(uint64_t ip, uint64_t base_addr, uint64_t pf_addr, bool fill_this_level, uint32_t prefetch_metadata)
{
  static bool deprecate_printed = false;
  if (!deprecate_printed) {
    std::cout << "WARNING: The extended signature CACHE::prefetch_line(ip, "
                 "base_addr, pf_addr, fill_this_level, prefetch_metadata) is "
                 "deprecated."
              << std::endl;
    std::cout << "WARNING: Use CACHE::prefetch_line(pf_addr, fill_this_level, "
                 "prefetch_metadata) instead."
              << std::endl;
    deprecate_printed = true;
  }
  return prefetch_line(pf_addr, fill_this_level, prefetch_metadata);
}

void CACHE::va_translate_prefetches()
{
  // TEMPORARY SOLUTION: mark prefetches as translated after a fixed latency
  if (!std::empty(VAPQ) && VAPQ.front().event_cycle <= current_cycle) {
    VAPQ.front().address = vmem.va_to_pa(cpu, VAPQ.front().v_address).first;

    // move the translated prefetch over to the regular PQ
    auto success = add_pq(VAPQ.front());
    if (success) {
      // remove the prefetch from the VAPQ
      VAPQ.pop_front();
      pf_issued++;
    }
  }
}

bool CACHE::add_pq(const PACKET& packet)
{
  assert(packet.address != 0);
  PQ_ACCESS++;

  DP(if (warmup_complete[packet.cpu]) {
    std::cout << "[" << NAME << "_WQ] " << __func__ << " instr_id: " << packet.instr_id << " address: " << std::hex << (packet.address >> OFFSET_BITS);
    std::cout << " full_addr: " << packet.address << " v_address: " << packet.v_address << std::dec << " type: " << +packet.type << " occupancy: " << PQ.size();
  })

<<<<<<< HEAD
  // check for the latest wirtebacks in the write queue
  champsim::delay_queue<PACKET>::iterator found_wq = std::find_if(WQ.begin(), WQ.end(), eq_addr<PACKET>(packet.address, match_offset_bits ? 0 : OFFSET_BITS));

  if (found_wq != WQ.end()) {

    DP(if (warmup_complete[packet.cpu]) std::cout << " MERGED_WQ" << std::endl;)

    PACKET copy{packet};
    copy.data = found_wq->data;
    for (auto ret : copy.to_return)
      ret->return_data(copy);

    WQ_FORWARD++;
    return -1;
  }

  // check for duplicates in the PQ
  auto found = std::find_if(PQ.begin(), PQ.end(), eq_addr<PACKET>(packet.address, OFFSET_BITS));
  if (found != PQ.end()) {
    DP(if (warmup_complete[packet.cpu]) std::cout << " MERGED_PQ" << std::endl;)

    found->fill_level = std::min(found->fill_level, packet.fill_level);

    auto ret_copy = std::move(found->to_return);
    std::set_union(std::begin(ret_copy), std::end(ret_copy), std::begin(packet.to_return), std::end(packet.to_return), std::back_inserter(found->to_return));

    PQ_MERGED++;
    return 0;
  }

=======
>>>>>>> 0679ef50
  // check occupancy
  if (std::size(PQ) >= PQ_SIZE) {

    DP(if (warmup_complete[packet.cpu]) std::cout << " FULL" << std::endl;)

    PQ_FULL++;
    return false; // cannot handle this request
  }

  // if there is no duplicate, add it to PQ
  PQ.push_back(packet);
  PQ.back().forward_checked = false;
  PQ.back().event_cycle = current_cycle + (warmup_complete[packet.cpu] ? HIT_LATENCY : 0);

  DP(if (warmup_complete[packet.cpu]) std::cout << " ADDED" << std::endl;)

  PQ_TO_CACHE++;
  return true;
}

void CACHE::return_data(const PACKET& packet)
{
  // check MSHR information
  auto mshr_entry = std::find_if(MSHR.begin(), MSHR.end(), eq_addr<PACKET>(packet.address, OFFSET_BITS));
  auto first_unreturned = std::find_if(MSHR.begin(), MSHR.end(), [](auto x) { return x.event_cycle == std::numeric_limits<uint64_t>::max(); });

  // sanity check
  if (mshr_entry == MSHR.end()) {
    std::cerr << "[" << NAME << "_MSHR] " << __func__ << " instr_id: " << packet.instr_id << " cannot find a matching entry!";
    std::cerr << " address: " << std::hex << packet.address;
    std::cerr << " v_address: " << packet.v_address;
    std::cerr << " address: " << (packet.address >> OFFSET_BITS) << std::dec;
    std::cerr << " event: " << packet.event_cycle << " current: " << current_cycle << std::endl;
    assert(0);
  }

  // MSHR holds the most updated information about this request
  mshr_entry->data = packet.data;
  mshr_entry->pf_metadata = packet.pf_metadata;
  mshr_entry->event_cycle = current_cycle + (warmup_complete[cpu] ? FILL_LATENCY : 0);

  DP(if (warmup_complete[packet.cpu]) {
    std::cout << "[" << NAME << "_MSHR] " << __func__ << " instr_id: " << mshr_entry->instr_id;
    std::cout << " address: " << std::hex << (mshr_entry->address >> OFFSET_BITS) << " full_addr: " << mshr_entry->address;
    std::cout << " data: " << mshr_entry->data << std::dec;
    std::cout << " index: " << std::distance(MSHR.begin(), mshr_entry) << " occupancy: " << get_occupancy(0, 0);
    std::cout << " event: " << mshr_entry->event_cycle << " current: " << current_cycle << std::endl;
  });

  // Order this entry after previously-returned entries, but before non-returned
  // entries
  std::iter_swap(mshr_entry, first_unreturned);
}

uint32_t CACHE::get_occupancy(uint8_t queue_type, uint64_t address)
{
  if (queue_type == 0)
    return std::count_if(MSHR.begin(), MSHR.end(), is_valid<PACKET>());
  else if (queue_type == 1)
    return RQ.size();
  else if (queue_type == 2)
    return WQ.size();
  else if (queue_type == 3)
    return PQ.size();

  return 0;
}

uint32_t CACHE::get_size(uint8_t queue_type, uint64_t address)
{
  if (queue_type == 0)
    return MSHR_SIZE;
  else if (queue_type == 1)
    return RQ_SIZE;
  else if (queue_type == 2)
    return WQ_SIZE;
  else if (queue_type == 3)
    return PQ_SIZE;

  return 0;
}

bool CACHE::should_activate_prefetcher(int type) { return (1 << static_cast<int>(type)) & pref_activate_mask; }

void CACHE::print_deadlock()
{
  if (!std::empty(MSHR)) {
    std::cout << NAME << " MSHR Entry" << std::endl;
    std::size_t j = 0;
    for (PACKET entry : MSHR) {
      std::cout << "[" << NAME << " MSHR] entry: " << j++ << " instr_id: " << entry.instr_id;
      std::cout << " address: " << std::hex << (entry.address >> LOG2_BLOCK_SIZE) << " full_addr: " << entry.address << std::dec << " type: " << +entry.type;
      std::cout << " fill_level: " << +entry.fill_level << " event_cycle: " << entry.event_cycle << std::endl;
    }
  } else {
    std::cout << NAME << " MSHR empty" << std::endl;
  }
}<|MERGE_RESOLUTION|>--- conflicted
+++ resolved
@@ -169,10 +169,13 @@
       WQ_FORWARD++;
       rq_it = RQ.erase(rq_it);
     } else if (auto found_rq = std::find_if(std::begin(RQ), rq_it, eq_addr<PACKET>(rq_it->address, OFFSET_BITS)); found_rq != rq_it) {
-      packet_dep_merge(found_rq->lq_index_depend_on_me, rq_it->lq_index_depend_on_me);
-      packet_dep_merge(found_rq->sq_index_depend_on_me, rq_it->sq_index_depend_on_me);
-      packet_dep_merge(found_rq->instr_depend_on_me, rq_it->instr_depend_on_me);
-      packet_dep_merge(found_rq->to_return, rq_it->to_return);
+      auto instr_copy = std::move(found_rq->instr_depend_on_me);
+      auto ret_copy = std::move(found_rq->to_return);
+
+      std::set_union(std::begin(instr_copy), std::end(instr_copy), std::begin(rq_it->instr_depend_on_me), std::end(rq_it->instr_depend_on_me),
+          std::back_inserter(found_rq->instr_depend_on_me), [](ooo_model_instr& x, ooo_model_instr& y) { return x.instr_id < y.instr_id; });
+      std::set_union(std::begin(ret_copy), std::end(ret_copy), std::begin(rq_it->to_return), std::end(rq_it->to_return),
+          std::back_inserter(found_rq->to_return));
 
       RQ_MERGED++;
       rq_it = RQ.erase(rq_it);
@@ -192,8 +195,11 @@
       WQ_FORWARD++;
       pq_it = PQ.erase(pq_it);
     } else if (auto found = std::find_if(std::begin(PQ), pq_it, eq_addr<PACKET>(pq_it->address, OFFSET_BITS)); found != pq_it) {
+
       found->fill_level = std::min(found->fill_level, pq_it->fill_level);
-      packet_dep_merge(found->to_return, pq_it->to_return);
+
+      auto ret_copy = std::move(found->to_return);
+      std::set_union(std::begin(ret_copy), std::end(ret_copy), std::begin(pq_it->to_return), std::end(pq_it->to_return), std::back_inserter(found->to_return));
 
       PQ_MERGED++;
       pq_it = PQ.erase(pq_it);
@@ -456,44 +462,6 @@
     std::cout << " full_addr: " << packet.address << " v_address: " << packet.v_address << std::dec << " type: " << +packet.type << " occupancy: " << RQ.size();
   })
 
-<<<<<<< HEAD
-  // check for the latest writebacks in the write queue
-  champsim::delay_queue<PACKET>::iterator found_wq = std::find_if(WQ.begin(), WQ.end(), eq_addr<PACKET>(packet.address, match_offset_bits ? 0 : OFFSET_BITS));
-
-  if (found_wq != WQ.end()) {
-
-    DP(if (warmup_complete[packet.cpu]) std::cout << " MERGED_WQ" << std::endl;)
-
-    PACKET copy{packet};
-    copy.data = found_wq->data;
-    for (auto ret : copy.to_return)
-      ret->return_data(copy);
-
-    WQ_FORWARD++;
-    return -1;
-  }
-
-  // check for duplicates in the read queue
-  auto found_rq = std::find_if(RQ.begin(), RQ.end(), eq_addr<PACKET>(packet.address, OFFSET_BITS));
-  if (found_rq != RQ.end()) {
-
-    DP(if (warmup_complete[packet.cpu]) std::cout << " MERGED_RQ" << std::endl;)
-
-    auto instr_copy = std::move(found_rq->instr_depend_on_me);
-    auto ret_copy = std::move(found_rq->to_return);
-
-    std::set_union(std::begin(instr_copy), std::end(instr_copy), std::begin(packet.instr_depend_on_me), std::end(packet.instr_depend_on_me),
-                   std::back_inserter(found_rq->instr_depend_on_me), [](ooo_model_instr& x, ooo_model_instr& y) { return x.instr_id < y.instr_id; });
-    std::set_union(std::begin(ret_copy), std::end(ret_copy), std::begin(packet.to_return), std::end(packet.to_return),
-                   std::back_inserter(found_rq->to_return));
-
-    RQ_MERGED++;
-
-    return 0; // merged index
-  }
-
-=======
->>>>>>> 0679ef50
   // check occupancy
   if (std::size(RQ) >= RQ_SIZE) {
     RQ_FULL++;
@@ -614,39 +582,6 @@
     std::cout << " full_addr: " << packet.address << " v_address: " << packet.v_address << std::dec << " type: " << +packet.type << " occupancy: " << PQ.size();
   })
 
-<<<<<<< HEAD
-  // check for the latest wirtebacks in the write queue
-  champsim::delay_queue<PACKET>::iterator found_wq = std::find_if(WQ.begin(), WQ.end(), eq_addr<PACKET>(packet.address, match_offset_bits ? 0 : OFFSET_BITS));
-
-  if (found_wq != WQ.end()) {
-
-    DP(if (warmup_complete[packet.cpu]) std::cout << " MERGED_WQ" << std::endl;)
-
-    PACKET copy{packet};
-    copy.data = found_wq->data;
-    for (auto ret : copy.to_return)
-      ret->return_data(copy);
-
-    WQ_FORWARD++;
-    return -1;
-  }
-
-  // check for duplicates in the PQ
-  auto found = std::find_if(PQ.begin(), PQ.end(), eq_addr<PACKET>(packet.address, OFFSET_BITS));
-  if (found != PQ.end()) {
-    DP(if (warmup_complete[packet.cpu]) std::cout << " MERGED_PQ" << std::endl;)
-
-    found->fill_level = std::min(found->fill_level, packet.fill_level);
-
-    auto ret_copy = std::move(found->to_return);
-    std::set_union(std::begin(ret_copy), std::end(ret_copy), std::begin(packet.to_return), std::end(packet.to_return), std::back_inserter(found->to_return));
-
-    PQ_MERGED++;
-    return 0;
-  }
-
-=======
->>>>>>> 0679ef50
   // check occupancy
   if (std::size(PQ) >= PQ_SIZE) {
 
