--- conflicted
+++ resolved
@@ -17,7 +17,7 @@
 void MEMORY_CONTROLLER::operate()
 {
   for (auto& channel : channels) {
-    if (all_warmup_complete < NUM_CPUS) {
+    if (warmup) {
       for (auto& entry : channel.RQ) {
         for (auto ret : entry.to_return)
           ret->return_data(entry);
@@ -130,7 +130,6 @@
   }
 }
 
-<<<<<<< HEAD
 void MEMORY_CONTROLLER::begin_phase()
 {
     for (auto& chan : channels)
@@ -183,16 +182,6 @@
         std::cout << " AVG_CONGESTED_CYCLE: -" << std::endl;
 }
 
-int MEMORY_CONTROLLER::add_rq(PACKET* packet)
-{
-    if (warmup)
-    {
-        for (auto ret : packet->to_return)
-            ret->return_data(packet);
-
-        return -1; // Fast-forward
-    }
-=======
 void DRAM_CHANNEL::check_collision()
 {
   for (auto wq_it = std::begin(WQ); wq_it != std::end(WQ); ++wq_it) {
@@ -207,7 +196,6 @@
       }
     }
   }
->>>>>>> 0679ef50
 
   for (auto rq_it = std::begin(RQ); rq_it != std::end(RQ); ++rq_it) {
     if (is_valid<PACKET>{}(*rq_it) && !rq_it->forward_checked) {
@@ -257,19 +245,7 @@
 
 bool MEMORY_CONTROLLER::add_wq(const PACKET& packet)
 {
-<<<<<<< HEAD
-  if (warmup)
-    return -1; // Fast-forward
-
-  auto& channel = channels[dram_get_channel(packet->address)];
-
-  // Check for duplicates
-  auto wq_it = std::find_if(std::begin(channel.WQ), std::end(channel.WQ), eq_addr<PACKET>(packet->address, LOG2_BLOCK_SIZE));
-  if (wq_it != std::end(channel.WQ))
-    return 0;
-=======
   auto& channel = channels[dram_get_channel(packet.address)];
->>>>>>> 0679ef50
 
   // search for the empty index
   if (auto wq_it = std::find_if_not(std::begin(channel.WQ), std::end(channel.WQ), is_valid<PACKET>()); wq_it != std::end(channel.WQ)) {
