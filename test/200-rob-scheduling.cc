#include "catch.hpp"
#include "mocks.hpp"
#include "ooo_cpu.h"

SCENARIO("The scheduler can detect RAW hazards") {
  GIVEN("A ROB with a single instruction") {
    constexpr unsigned schedule_width = 128;
    constexpr unsigned schedule_latency = 1;

    do_nothing_MRC mock_ITLB, mock_DTLB, mock_L1I, mock_L1D;
<<<<<<< HEAD
    O3_CPU uut(0, 1.0, {32, 8, 2}, 64, 32, 32, 352, 128, 72, 2, 2, 2, schedule_width, 1, 2, 2, 1, 1, 1, 1, schedule_latency, 0, &mock_ITLB, &mock_DTLB, &mock_L1I, &mock_L1D, O3_CPU::bpred_t::bbranchDbimodal, O3_CPU::btb_t::bbtbDbasic_btb);
=======
    O3_CPU uut(0, 1.0, 32, 8, 2, 64, 32, 32, 352, 128, 72, 2, 2, 2, schedule_width, 1, 2, 2, 1, 1, 1, 1, schedule_latency, 0, &mock_ITLB, &mock_DTLB, &mock_L1I, &mock_L1D, (1 << O3_CPU::bbranchDbimodal), (1 << O3_CPU::tbtbDbasic_btb));
>>>>>>> 9a55326e

    uut.ROB.push_back(ooo_model_instr{0, input_instr{}});
    for (auto &instr : uut.ROB)
      instr.event_cycle = uut.current_cycle;

    //auto old_cycle = uut.current_cycle;

    WHEN("The instruction is not scheduled") {
      uut.ROB.front().scheduled = 0;
      for (auto op : std::array<champsim::operable*,5>{&uut, &mock_ITLB, &mock_DTLB, &mock_L1I, &mock_L1D})
        op->_operate();

      THEN("The instruction has no register dependencies") {
        REQUIRE(uut.ROB.front().num_reg_dependent == 0);
        REQUIRE(uut.ROB.front().scheduled == COMPLETED);
        //REQUIRE(uut.ROB.front().event_cycle == old_cycle + schedule_latency);
      }
    }
  }

  GIVEN("A ROB with a RAW hazard") {
    constexpr unsigned schedule_width = 128;
    constexpr unsigned schedule_latency = 1;

    do_nothing_MRC mock_ITLB, mock_DTLB, mock_L1I, mock_L1D;
<<<<<<< HEAD
    O3_CPU uut(0, 1.0, {32, 8, 2}, 64, 32, 32, 352, 128, 72, 2, 2, 2, schedule_width, 1, 2, 2, 1, 1, 1, 1, schedule_latency, 0, &mock_ITLB, &mock_DTLB, &mock_L1I, &mock_L1D, O3_CPU::bpred_t::bbranchDbimodal, O3_CPU::btb_t::bbtbDbasic_btb);
=======
    O3_CPU uut(0, 1.0, 32, 8, 2, 64, 32, 32, 352, 128, 72, 2, 2, 2, schedule_width, 1, 2, 2, 1, 1, 1, 1, schedule_latency, 0, &mock_ITLB, &mock_DTLB, &mock_L1I, &mock_L1D, (1 << O3_CPU::bbranchDbimodal), (1 << O3_CPU::tbtbDbasic_btb));
>>>>>>> 9a55326e

    input_instr dependent_instr;
    dependent_instr.source_registers[0] = 42;
    dependent_instr.destination_registers[0] = 42;
    std::vector test_instructions( 2, ooo_model_instr{0,dependent_instr} );

    std::copy(std::begin(test_instructions), std::end(test_instructions), std::back_inserter(uut.ROB));
    for (auto &instr : uut.ROB)
      instr.event_cycle = uut.current_cycle;

    //auto old_cycle = uut.current_cycle;

    WHEN("None of the instructions are scheduled") {
      for (auto &instr : uut.ROB)
        instr.scheduled = 0;

      for (auto op : std::array<champsim::operable*,5>{&uut, &mock_ITLB, &mock_DTLB, &mock_L1I, &mock_L1D})
        op->_operate();

      THEN("The second instruction is dependent on the first") {
        REQUIRE(uut.ROB[0].num_reg_dependent == 0);
        REQUIRE(uut.ROB[1].num_reg_dependent == 1);
        REQUIRE(uut.ROB[0].scheduled == COMPLETED);
        REQUIRE(uut.ROB[1].scheduled == COMPLETED);
        //REQUIRE(uut.ROB[0].event_cycle == old_cycle + schedule_latency);
        //REQUIRE(uut.ROB[1].event_cycle == old_cycle + schedule_latency);
      }
    }
  }

  GIVEN("A ROB with more hazards than the scheduler can handle") {
    constexpr unsigned schedule_width = 4;
    constexpr unsigned schedule_latency = 1;

    do_nothing_MRC mock_ITLB, mock_DTLB, mock_L1I, mock_L1D;
<<<<<<< HEAD
    O3_CPU uut(0, 1.0, {32, 8, 2}, 64, 32, 32, 352, 128, 72, 2, 2, 2, schedule_width, 1, 2, 2, 1, 1, 1, 1, schedule_latency, 0, &mock_ITLB, &mock_DTLB, &mock_L1I, &mock_L1D, O3_CPU::bpred_t::bbranchDbimodal, O3_CPU::btb_t::bbtbDbasic_btb);
=======
    O3_CPU uut(0, 1.0, 32, 8, 2, 64, 32, 32, 352, 128, 72, 2, 2, 2, schedule_width, 1, 2, 2, 1, 1, 1, 1, schedule_latency, 0, &mock_ITLB, &mock_DTLB, &mock_L1I, &mock_L1D, (1 << O3_CPU::bbranchDbimodal), (1 << O3_CPU::tbtbDbasic_btb));
>>>>>>> 9a55326e

    input_instr dependent_instr;
    dependent_instr.source_registers[0] = 42;
    dependent_instr.destination_registers[0] = 42;
    std::vector test_instructions( schedule_width + 1, ooo_model_instr{0,dependent_instr} );

    std::copy(std::begin(test_instructions), std::end(test_instructions), std::back_inserter(uut.ROB));
    int id = 0;
    for (auto &instr : uut.ROB) {
      instr.instr_id = id++;
      instr.event_cycle = uut.current_cycle;
    }

    //auto old_cycle = uut.current_cycle;

    WHEN("None of the instructions are scheduled") {
      for (auto &instr : uut.ROB) {
        instr.scheduled = 0;
        instr.executed = 0;
      }

      for (auto op : std::array<champsim::operable*,5>{&uut, &mock_ITLB, &mock_DTLB, &mock_L1I, &mock_L1D})
        op->_operate();

      THEN("The second instruction is dependent on the first") {
        REQUIRE(uut.ROB.at(0).num_reg_dependent >= 0);
        REQUIRE(uut.ROB.at(1).num_reg_dependent >= 1);
        REQUIRE(uut.ROB.at(2).num_reg_dependent >= 1);
        REQUIRE(uut.ROB.at(3).num_reg_dependent >= 1);
        REQUIRE(uut.ROB.at(4).num_reg_dependent >= 0);
        //REQUIRE(std::all_of(std::next(std::begin(uut.ROB)), std::next(std::begin(uut.ROB), schedule_width), [](ooo_model_instr x){ return x.num_reg_dependent >= 1; }));
        //REQUIRE(uut.ROB.back().num_reg_dependent == 0);

        REQUIRE(uut.ROB.at(0).scheduled == COMPLETED);
        REQUIRE(uut.ROB.at(1).scheduled == COMPLETED);
        REQUIRE(uut.ROB.at(2).scheduled == COMPLETED);
        REQUIRE(uut.ROB.at(3).scheduled == COMPLETED);
        REQUIRE(uut.ROB.at(4).scheduled == 0);
        //REQUIRE(std::all_of(std::next(std::begin(uut.ROB)), std::next(std::begin(uut.ROB), schedule_width), [](ooo_model_instr x){ return x.scheduled == COMPLETED; }));
        //REQUIRE(uut.ROB.back().scheduled == 0);

        //REQUIRE(uut.ROB[0].event_cycle == old_cycle + schedule_latency);
        //REQUIRE(std::all_of(std::next(std::begin(uut.ROB)), std::next(std::begin(uut.ROB), schedule_width), [old_cycle](ooo_model_instr x){ return x.event_cycle == old_cycle + schedule_latency; }));
        //REQUIRE(uut.ROB.back().event_cycle == old_cycle);
      }
    }
  }
}
<|MERGE_RESOLUTION|>--- conflicted
+++ resolved
@@ -8,11 +8,7 @@
     constexpr unsigned schedule_latency = 1;
 
     do_nothing_MRC mock_ITLB, mock_DTLB, mock_L1I, mock_L1D;
-<<<<<<< HEAD
-    O3_CPU uut(0, 1.0, {32, 8, 2}, 64, 32, 32, 352, 128, 72, 2, 2, 2, schedule_width, 1, 2, 2, 1, 1, 1, 1, schedule_latency, 0, &mock_ITLB, &mock_DTLB, &mock_L1I, &mock_L1D, O3_CPU::bpred_t::bbranchDbimodal, O3_CPU::btb_t::bbtbDbasic_btb);
-=======
-    O3_CPU uut(0, 1.0, 32, 8, 2, 64, 32, 32, 352, 128, 72, 2, 2, 2, schedule_width, 1, 2, 2, 1, 1, 1, 1, schedule_latency, 0, &mock_ITLB, &mock_DTLB, &mock_L1I, &mock_L1D, (1 << O3_CPU::bbranchDbimodal), (1 << O3_CPU::tbtbDbasic_btb));
->>>>>>> 9a55326e
+    O3_CPU uut(0, 1.0, {32, 8, 2}, 64, 32, 32, 352, 128, 72, 2, 2, 2, schedule_width, 1, 2, 2, 1, 1, 1, 1, schedule_latency, 0, &mock_ITLB, &mock_DTLB, &mock_L1I, &mock_L1D, (1 << O3_CPU::bbranchDbimodal), (1 << O3_CPU::tbtbDbasic_btb));
 
     uut.ROB.push_back(ooo_model_instr{0, input_instr{}});
     for (auto &instr : uut.ROB)
@@ -38,11 +34,7 @@
     constexpr unsigned schedule_latency = 1;
 
     do_nothing_MRC mock_ITLB, mock_DTLB, mock_L1I, mock_L1D;
-<<<<<<< HEAD
-    O3_CPU uut(0, 1.0, {32, 8, 2}, 64, 32, 32, 352, 128, 72, 2, 2, 2, schedule_width, 1, 2, 2, 1, 1, 1, 1, schedule_latency, 0, &mock_ITLB, &mock_DTLB, &mock_L1I, &mock_L1D, O3_CPU::bpred_t::bbranchDbimodal, O3_CPU::btb_t::bbtbDbasic_btb);
-=======
-    O3_CPU uut(0, 1.0, 32, 8, 2, 64, 32, 32, 352, 128, 72, 2, 2, 2, schedule_width, 1, 2, 2, 1, 1, 1, 1, schedule_latency, 0, &mock_ITLB, &mock_DTLB, &mock_L1I, &mock_L1D, (1 << O3_CPU::bbranchDbimodal), (1 << O3_CPU::tbtbDbasic_btb));
->>>>>>> 9a55326e
+    O3_CPU uut(0, 1.0, {32, 8, 2}, 64, 32, 32, 352, 128, 72, 2, 2, 2, schedule_width, 1, 2, 2, 1, 1, 1, 1, schedule_latency, 0, &mock_ITLB, &mock_DTLB, &mock_L1I, &mock_L1D, (1 << O3_CPU::bbranchDbimodal), (1 << O3_CPU::tbtbDbasic_btb));
 
     input_instr dependent_instr;
     dependent_instr.source_registers[0] = 42;
@@ -78,11 +70,7 @@
     constexpr unsigned schedule_latency = 1;
 
     do_nothing_MRC mock_ITLB, mock_DTLB, mock_L1I, mock_L1D;
-<<<<<<< HEAD
-    O3_CPU uut(0, 1.0, {32, 8, 2}, 64, 32, 32, 352, 128, 72, 2, 2, 2, schedule_width, 1, 2, 2, 1, 1, 1, 1, schedule_latency, 0, &mock_ITLB, &mock_DTLB, &mock_L1I, &mock_L1D, O3_CPU::bpred_t::bbranchDbimodal, O3_CPU::btb_t::bbtbDbasic_btb);
-=======
-    O3_CPU uut(0, 1.0, 32, 8, 2, 64, 32, 32, 352, 128, 72, 2, 2, 2, schedule_width, 1, 2, 2, 1, 1, 1, 1, schedule_latency, 0, &mock_ITLB, &mock_DTLB, &mock_L1I, &mock_L1D, (1 << O3_CPU::bbranchDbimodal), (1 << O3_CPU::tbtbDbasic_btb));
->>>>>>> 9a55326e
+    O3_CPU uut(0, 1.0, {32, 8, 2}, 64, 32, 32, 352, 128, 72, 2, 2, 2, schedule_width, 1, 2, 2, 1, 1, 1, 1, schedule_latency, 0, &mock_ITLB, &mock_DTLB, &mock_L1I, &mock_L1D, (1 << O3_CPU::bbranchDbimodal), (1 << O3_CPU::tbtbDbasic_btb));
 
     input_instr dependent_instr;
     dependent_instr.source_registers[0] = 42;
